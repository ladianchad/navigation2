# Copyright (c) 2018 Intel Corporation
#
# Licensed under the Apache License, Version 2.0 (the "License");
# you may not use this file except in compliance with the License.
# You may obtain a copy of the License at
#
#     http://www.apache.org/licenses/LICENSE-2.0
#
# Unless required by applicable law or agreed to in writing, software
# distributed under the License is distributed on an "AS IS" BASIS,
# WITHOUT WARRANTIES OR CONDITIONS OF ANY KIND, either express or implied.
# See the License for the specific language governing permissions and
# limitations under the License.

import os

from ament_index_python.packages import get_package_share_directory

from launch import LaunchDescription
from launch.actions import DeclareLaunchArgument, GroupAction, SetEnvironmentVariable
from launch.conditions import IfCondition
from launch.substitutions import LaunchConfiguration, PythonExpression
from launch_ros.actions import LoadComposableNodes
from launch_ros.actions import Node
from launch_ros.descriptions import ComposableNode
from nav2_common.launch import RewrittenYaml


def generate_launch_description():
    # Get the launch directory
    bringup_dir = get_package_share_directory('nav2_bringup')

    namespace = LaunchConfiguration('namespace')
    use_sim_time = LaunchConfiguration('use_sim_time')
    autostart = LaunchConfiguration('autostart')
    params_file = LaunchConfiguration('params_file')
    use_composition = LaunchConfiguration('use_composition')
    container_name = LaunchConfiguration('container_name')
    use_respawn = LaunchConfiguration('use_respawn')

    lifecycle_nodes = ['controller_server',
                       'smoother_server',
                       'planner_server',
                       'behavior_server',
<<<<<<< HEAD
                       'navigator_server',
                       'waypoint_follower']
=======
                       'bt_navigator',
                       'waypoint_follower',
                       'velocity_smoother']
>>>>>>> dab4ddcb

    # Map fully qualified names to relative ones so the node's namespace can be prepended.
    # In case of the transforms (tf), currently, there doesn't seem to be a better alternative
    # https://github.com/ros/geometry2/issues/32
    # https://github.com/ros/robot_state_publisher/pull/30
    # TODO(orduno) Substitute with `PushNodeRemapping`
    #              https://github.com/ros2/launch_ros/issues/56
    remappings = [('/tf', 'tf'),
                  ('/tf_static', 'tf_static')]

    # Create our own temporary YAML files that include substitutions
    param_substitutions = {
        'use_sim_time': use_sim_time,
        'autostart': autostart}

    configured_params = RewrittenYaml(
            source_file=params_file,
            root_key=namespace,
            param_rewrites=param_substitutions,
            convert_types=True)

    stdout_linebuf_envvar = SetEnvironmentVariable(
        'RCUTILS_LOGGING_BUFFERED_STREAM', '1')

    declare_namespace_cmd = DeclareLaunchArgument(
        'namespace',
        default_value='',
        description='Top-level namespace')

    declare_use_sim_time_cmd = DeclareLaunchArgument(
        'use_sim_time',
        default_value='false',
        description='Use simulation (Gazebo) clock if true')

    declare_params_file_cmd = DeclareLaunchArgument(
        'params_file',
        default_value=os.path.join(bringup_dir, 'params', 'nav2_params.yaml'),
        description='Full path to the ROS2 parameters file to use for all launched nodes')

    declare_autostart_cmd = DeclareLaunchArgument(
        'autostart', default_value='true',
        description='Automatically startup the nav2 stack')

    declare_use_composition_cmd = DeclareLaunchArgument(
        'use_composition', default_value='False',
        description='Use composed bringup if True')

    declare_container_name_cmd = DeclareLaunchArgument(
        'container_name', default_value='nav2_container',
        description='the name of conatiner that nodes will load in if use composition')

    declare_use_respawn_cmd = DeclareLaunchArgument(
        'use_respawn', default_value='False',
        description='Whether to respawn if a node crashes. Applied when composition is disabled.')

    load_nodes = GroupAction(
        condition=IfCondition(PythonExpression(['not ', use_composition])),
        actions=[
            Node(
                package='nav2_controller',
                executable='controller_server',
                output='screen',
                respawn=use_respawn,
                respawn_delay=2.0,
                parameters=[configured_params],
                remappings=remappings + [('cmd_vel', 'cmd_vel_nav')]),
            Node(
                package='nav2_smoother',
                executable='smoother_server',
                name='smoother_server',
                output='screen',
                respawn=use_respawn,
                respawn_delay=2.0,
                parameters=[configured_params],
                remappings=remappings),
            Node(
                package='nav2_planner',
                executable='planner_server',
                name='planner_server',
                output='screen',
                respawn=use_respawn,
                respawn_delay=2.0,
                parameters=[configured_params],
                remappings=remappings),
            Node(
                package='nav2_behaviors',
                executable='behavior_server',
                name='behavior_server',
                output='screen',
                respawn=use_respawn,
                respawn_delay=2.0,
                parameters=[configured_params],
                remappings=remappings),
            Node(
                package='nav2_bt_navigator',
                executable='navigator_server',
                name='navigator_server',
                output='screen',
                respawn=use_respawn,
                respawn_delay=2.0,
                parameters=[configured_params],
                remappings=remappings),
            Node(
                package='nav2_waypoint_follower',
                executable='waypoint_follower',
                name='waypoint_follower',
                output='screen',
                respawn=use_respawn,
                respawn_delay=2.0,
                parameters=[configured_params],
                remappings=remappings),
            Node(
                package='nav2_velocity_smoother',
                executable='velocity_smoother',
                name='velocity_smoother',
                output='screen',
                respawn=use_respawn,
                respawn_delay=2.0,
                parameters=[configured_params],
                remappings=remappings +
                           [('cmd_vel', 'cmd_vel_nav'), ('cmd_vel_smoothed', 'cmd_vel')]),
            Node(
                package='nav2_lifecycle_manager',
                executable='lifecycle_manager',
                name='lifecycle_manager_navigation',
                output='screen',
                parameters=[{'use_sim_time': use_sim_time},
                            {'autostart': autostart},
                            {'node_names': lifecycle_nodes}]),
        ]
    )

    load_composable_nodes = LoadComposableNodes(
        condition=IfCondition(use_composition),
        target_container=container_name,
        composable_node_descriptions=[
            ComposableNode(
                package='nav2_controller',
                plugin='nav2_controller::ControllerServer',
                name='controller_server',
                parameters=[configured_params],
                remappings=remappings + [('cmd_vel', 'cmd_vel_nav')]),
            ComposableNode(
                package='nav2_smoother',
                plugin='nav2_smoother::SmootherServer',
                name='smoother_server',
                parameters=[configured_params],
                remappings=remappings),
            ComposableNode(
                package='nav2_planner',
                plugin='nav2_planner::PlannerServer',
                name='planner_server',
                parameters=[configured_params],
                remappings=remappings),
            ComposableNode(
                package='nav2_behaviors',
                plugin='behavior_server::BehaviorServer',
                name='behavior_server',
                parameters=[configured_params],
                remappings=remappings),
            ComposableNode(
                package='nav2_bt_navigator',
                plugin='nav2_bt_navigator::NavigatorServer',
                name='navigator_server',
                parameters=[configured_params],
                remappings=remappings),
            ComposableNode(
                package='nav2_waypoint_follower',
                plugin='nav2_waypoint_follower::WaypointFollower',
                name='waypoint_follower',
                parameters=[configured_params],
                remappings=remappings),
            ComposableNode(
                package='nav2_velocity_smoother',
                plugin='nav2_velocity_smoother::VelocitySmoother',
                name='velocity_smoother',
                parameters=[configured_params],
                remappings=remappings +
                           [('cmd_vel', 'cmd_vel_nav'), ('cmd_vel_smoothed', 'cmd_vel')]),
            ComposableNode(
                package='nav2_lifecycle_manager',
                plugin='nav2_lifecycle_manager::LifecycleManager',
                name='lifecycle_manager_navigation',
                parameters=[{'use_sim_time': use_sim_time,
                             'autostart': autostart,
                             'node_names': lifecycle_nodes}]),
        ],
    )

    # Create the launch description and populate
    ld = LaunchDescription()

    # Set environment variables
    ld.add_action(stdout_linebuf_envvar)

    # Declare the launch options
    ld.add_action(declare_namespace_cmd)
    ld.add_action(declare_use_sim_time_cmd)
    ld.add_action(declare_params_file_cmd)
    ld.add_action(declare_autostart_cmd)
    ld.add_action(declare_use_composition_cmd)
    ld.add_action(declare_container_name_cmd)
    ld.add_action(declare_use_respawn_cmd)

    # Add the actions to launch all of the navigation nodes
    ld.add_action(load_nodes)
    ld.add_action(load_composable_nodes)

    return ld<|MERGE_RESOLUTION|>--- conflicted
+++ resolved
@@ -42,14 +42,9 @@
                        'smoother_server',
                        'planner_server',
                        'behavior_server',
-<<<<<<< HEAD
                        'navigator_server',
-                       'waypoint_follower']
-=======
-                       'bt_navigator',
                        'waypoint_follower',
                        'velocity_smoother']
->>>>>>> dab4ddcb
 
     # Map fully qualified names to relative ones so the node's namespace can be prepended.
     # In case of the transforms (tf), currently, there doesn't seem to be a better alternative
